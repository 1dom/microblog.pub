--- conflicted
+++ resolved
@@ -821,7 +821,7 @@
 
     # commit db session
     await db_session.commit()
-    
+
     return vote_id
 
 
@@ -876,20 +876,6 @@
     outbox_object.source = source
     outbox_object.revisions = revisions
 
-<<<<<<< HEAD
-    if outbox_object.tags != tags:
-        # remove all the existing tags
-        for tag in outbox_object.tags or []:
-            db_session.delete(tag)
-
-        for tag in tags:
-            if tag["type"] == "Hashtag":
-                tagged_object = models.TaggedOutboxObject(
-                    tag=tag["name"][1:].lower(),
-                    outbox_object_id=outbox_object.id,
-                )
-                db_session.add(tagged_object)
-=======
     await db_session.execute(
         delete(models.TaggedOutboxObject).where(
             models.TaggedOutboxObject.outbox_object_id == outbox_object.id
@@ -902,7 +888,6 @@
                 outbox_object_id=outbox_object.id,
             )
             db_session.add(tagged_object)
->>>>>>> 671df839
 
     recipients = await _compute_recipients(db_session, note)
     for rcp in recipients:
