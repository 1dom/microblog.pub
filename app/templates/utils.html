--- conflicted
+++ resolved
@@ -270,11 +270,8 @@
     <ul>
         {% if object.is_from_outbox %}
             <li>
-<<<<<<< HEAD
                 {{ admin_buttons.admin_edit_button(request, object) }}
-=======
-                {{ admin_edit_button(object) }}
->>>>>>> 8298e106
+
             </li>
             <li>
                 {{ admin_buttons.admin_delete_button(request, csrf_token, object) }}
